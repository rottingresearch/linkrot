#!/usr/bin/env python
"""
Command line tool to get metadata and URLs from a local or remote PDF,
and optionally download all referenced PDFs.
"""

import sys
import argparse
import json

from urllib.parse import urlparse

import linkrot
from linkrot.downloader import check_refs
from linkrot.archive import archive_links

parse_str = str

# print(sys.version)
# print("stdout encoding: %s" % sys.stdout.encoding)


def exit_with_error(code, *objs):
    """Produces the error messsage

    Args:
        code: Error code
        *objs: Exception encountered

    """
    print("ERROR %s:" % code, *objs, file=sys.stderr)
    exit(code)


# Error Status Codes
ERROR_FILE_NOT_FOUND = 1
ERROR_DOWNLOAD = 2
ERROR_PDF_INVALID = 4


def create_parser():
    """Creates the Arguement Parser Object and\
    adds all the required arguments to it.

    Returns:
        ArgumentParser

    """

    # Creating the ArgumentParser object
    parser = argparse.ArgumentParser(
        description="Extract metadata and references from a PDF, and "
        "optionally download all referenced PDFs. Visit "
        "https://github.com/marshalmiller/linkrot for more information.",
        epilog="",
    )

    # Adding information about the ArgumentParser about program arguments

    parser.add_argument("pdf", help="Filename or URL of a PDF file")

    parser.add_argument(
        "-d",
        "--download-pdfs",
        metavar="OUTPUT_DIRECTORY",
        help="Download all referenced PDFs into specified directory",
    )

    parser.add_argument(
        "-c", "--check-links", action="store_true",
        help="Check for broken links"
    )

    parser.add_argument(
        "-j",
        "--json",
        action="store_true",
        help="Output infos as JSON (instead of plain text)",
    )

    parser.add_argument(
        "-v",
        "--verbose",
        action="count",
        default=0,
        help="Print all references (instead of only PDFs)",
    )

    # parser.add_argument("--debug",
    #                     action='store_true',
    #                     help="Output debug infos")

    parser.add_argument(
        "-t",
        "--text",
        action="store_true",
        help="Only extract text (no metadata or references)",
    )
    
    parser.add_argument(
        "-a",
        "--archive",
        action="store_true",
        help="Archive active links",
    )

    parser.add_argument(
        "-o", "--output-file", help="Output to specified file\
         instead of console"
    )

    parser.add_argument(
        "--version",
        action="version",
        version="%(prog)s v{version}".format(version=linkrot.__version__),
    )
    return parser


def get_text_output(pdf, args):
    """ Normal output of infos of linkrot instance """
    # Metadata
    ret = ""
    ret += "Document info:\n"
    metadata = pdf.get_metadata()
    metadata.pop(None, None)
    for k, v in sorted(pdf.get_metadata().items()):
         if v:
             ret += "- %s = %s\n" % (k, parse_str(v).strip("/"))

    # References
    ref_cnt = pdf.get_references_count()
    ret += "\nReferences: %s\n" % ref_cnt
    refs = pdf.get_references_as_dict()
    for k in refs:
        ret += "- %s: %s\n" % (k.upper(), len(refs[k]))

        # doi references
        if k == 'url':
            doi_ref = []
            for u in refs[k]:
                host = urlparse(u).hostname
                if host and host.endswith(".doi.org"):
                    doi_ref.append(u)
            ret += "- %s: %s\n" % ('DOI', len(doi_ref))

    if args.verbose == 0:
        if "pdf" in refs:
            ret += "\nPDF References:\n"
            for ref in refs["pdf"]:
                ret += "- %s\n" % ref
        elif ref_cnt:
            ret += "\nTip: You can use the '-v' flag to see all references\n"
    else:
        if ref_cnt:
            for reftype in refs:
                ret += "\n%s References:\n" % reftype.upper()
                for ref in refs[reftype]:
                    ret += "- %s\n" % ref

    return ret.strip()


def print_to_console(text):
    # Prints a (unicode) string to the console, encoded depending on the stdout
    # encoding (eg. cp437 on Windows). Works with Python 2 and 3.
    try:
        sys.stdout.write(text)
    except UnicodeEncodeError:
        bytes_string = text.encode(sys.stdout.encoding, "backslashreplace")
        if hasattr(sys.stdout, "buffer"):
            sys.stdout.buffer.write(bytes_string)
        else:
            text = bytes_string.decode(sys.stdout.encoding, "strict")
            sys.stdout.write(text)
    sys.stdout.write("\n")


def main():

    # Creating the parser and parsing the arguments
    parser = create_parser()
    args = parser.parse_args()

    # if args.debug:
    #     logging.basicConfig(
    #             level=logging.DEBUG,
    #             format='%(levelname)s - %(module)s - %(message)s')

    # Check if file exists
    try:
        pdf = linkrot.linkrot(args.pdf)
    except linkrot.exceptions.FileNotFoundError as e:
        exit_with_error(ERROR_FILE_NOT_FOUND, str(e))
    except linkrot.exceptions.DownloadError as e:
        exit_with_error(ERROR_DOWNLOAD, str(e))
    except linkrot.exceptions.PDFInvalidError as e:
        exit_with_error(ERROR_PDF_INVALID, str(e))

    # Perhaps only output text
    if args.text:
        text = pdf.get_text()
        if args.output_file:
            # to file (in utf-8)
            with open(args.output_file, "w", "utf-8") as f:
                f.write(text)
        else:
            # to console
            print_to_console(text)
        return

    # Print Metadata
    if args.json:
        # in JSON format
        text = json.dumps(pdf.summary, indent=4)
        if args.output_file:
            # to file (in utf-8)
            with open(args.output_file, "w", "utf-8") as f:
                f.write(text)
        else:
            # to console
            print_to_console(text)
    else:
        # in text format
        text = get_text_output(pdf, args)
        if args.output_file:
            # to file (in utf-8)
            with open(args.output_file, "w", "utf-8") as f:
                f.write(text)
        else:
            # to console
            print_to_console(text)

    # Checking for broken links
    if args.check_links:
        refs_all = pdf.get_references()
        refs = [ref for ref in refs_all if ref.reftype in ["url", "pdf"]]
        print("\nChecking %s URLs for broken links..." % len(refs))
<<<<<<< HEAD
        check_refs(refs)
    
    if args.archive:
        refs_all = pdf.get_references()
        refs = [ref for ref in refs_all if ref.reftype in ["url"]]
        print("\nArchieve %s URLs..." % len(refs))
        archive_links(refs)
=======
        output = check_refs(refs)
        if args.output_file:
            # to file (in utf-8)
            with open(args.output_file, "a+", encoding="utf-8") as f:
                f.write(output)
>>>>>>> dc81373d

    # Check for errors in downloading and then produce the output
    try:
        if args.download_pdfs:
            print(
                "\nDownloading %s pdfs to '%s'..."
                % (len(pdf.get_references("pdf")), args.download_pdfs)
            )
            pdf.download_pdfs(args.download_pdfs)
            print("All done!")
    except Exception as e:
        exit_with_error(ERROR_DOWNLOAD, str(e))


if __name__ == "__main__":
    main()<|MERGE_RESOLUTION|>--- conflicted
+++ resolved
@@ -236,21 +236,14 @@
         refs_all = pdf.get_references()
         refs = [ref for ref in refs_all if ref.reftype in ["url", "pdf"]]
         print("\nChecking %s URLs for broken links..." % len(refs))
-<<<<<<< HEAD
         check_refs(refs)
     
+    # Archive active links 
     if args.archive:
         refs_all = pdf.get_references()
         refs = [ref for ref in refs_all if ref.reftype in ["url"]]
         print("\nArchieve %s URLs..." % len(refs))
         archive_links(refs)
-=======
-        output = check_refs(refs)
-        if args.output_file:
-            # to file (in utf-8)
-            with open(args.output_file, "a+", encoding="utf-8") as f:
-                f.write(output)
->>>>>>> dc81373d
 
     # Check for errors in downloading and then produce the output
     try:
