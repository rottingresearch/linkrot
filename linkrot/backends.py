--- conflicted
+++ resolved
@@ -185,14 +185,10 @@
 
 
 class PDFMinerBackend(ReaderBackend):
-<<<<<<< HEAD
     def __init__(self, pdf_stream, password="", pagenos=None, maxpages=0):  # noqa: C901
         if pagenos is None:
             pagenos = []
-=======
-    def __init__(self, pdf_stream, password="", pagenos=[], maxpages=0):\
-      # noqa: C901
->>>>>>> a81fac8e
+
         ReaderBackend.__init__(self)
         self.pdf_stream = pdf_stream
 
