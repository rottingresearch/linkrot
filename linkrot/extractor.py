--- conflicted
+++ resolved
@@ -23,25 +23,19 @@
 
 
 def extract_urls(text):
-<<<<<<< HEAD
     """
     This function will return all the unique URLs found in the `text` argument.
      
-    - First we remove all newlines
-    - Then we use the regex to find all matches
+    - First we use the regex to find all matches for URLs
     - Finally we turn the list into a set, so we only end up with unique URLs (no duplicates)
     """
-
-    text = text.replace("\n", '')
-=======
->>>>>>> deb1fc8e
+    
     return set(re.findall(URL_REGEX, text, re.IGNORECASE))
 
 
 def extract_arxiv(text):
-<<<<<<< HEAD
     """
-    This function will return all the unique `arvix.org/abs/` or `arvix:`.
+    This function will return all the unique occurences of `arvix.org/abs/` or `arvix:`.
     
     - First we find all matches of the form `arvix:`
     - Then we find all matches of the form `arvic.org/abs/`
@@ -49,14 +43,10 @@
     - Then we strip out any `.` from the start and end of any item in the list
     - Finally we turn the list into a set, so we only end up with unique URLs (no duplicates)
     """
-
-    res = re.findall(ARXIV_REGEX, text, re.IGNORECASE) + \
-        re.findall(ARXIV_REGEX2, text, re.IGNORECASE)
-=======
+    
     res = re.findall(ARXIV_REGEX, text, re.IGNORECASE) + re.findall(
         ARXIV_REGEX2, text, re.IGNORECASE
     )
->>>>>>> deb1fc8e
     return set([r.strip(".") for r in res])
 
 
