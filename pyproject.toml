[build-system]
requires = ["hatchling>=1.8.0"]
build-backend = "hatchling.build"

[project]
name = "linkrot"
dynamic = ["version"]
description = "Extract metadata and URLs from PDF files"
readme = "README.md"
license = "MIT"
requires-python = ">=3.8"
authors = [
    { name = "Marshal Miller", email = "marshal@rottingresearch.org" },
]
keywords = [
    "pdf",
    "reference",
    "linkrot",
]
classifiers = [
    "Development Status :: 5 - Production/Stable",
    "Environment :: Console",
    "License :: OSI Approved :: MIT License",
    "Programming Language :: Python :: 3.8",
    "Programming Language :: Python :: 3.9",
    "Programming Language :: Python :: 3.10",
    "Programming Language :: Python :: 3.11",
    "Topic :: Software Development :: Build Tools",
    "Topic :: Scientific/Engineering",
    "Topic :: Software Development :: Libraries",
    "Topic :: Utilities",
]
dependencies = [
    "pdfminer.six==20221105",
    "chardet==5.2.0",
    "lxml==4.9.3",
]

[project.optional-dependencies]
dev = [
    "black==23.9.1",
    "coverage==7.3.1",
    "flake8==6.1.0",
    "mccabe<=0.7.0",
    "mypy==1.5.1",
<<<<<<< HEAD
    "pylint==2.17.5",
    "pytest==7.4.2",
    "build==1.0.0",
=======
    "pylint==2.17.6",
    "pytest==7.4.1",
    "build==1.0.3",
>>>>>>> 9d180433
    "mega.py==1.0.8",
]
test = [
    "pytest==7.4.2",
    "mega.py==1.0.8",
]

[project.urls]
Homepage = "https://github.com/rottingresearch/linkrot"

[tool.hatch.version]
path = "linkrot/__init__.py"

[tool.hatch.build.targets.sdist]
include = [
    "/linkrot",
]

[tool.hatch.build.targets.wheel]
packages = [
    "/linkrot",
]

[project.scripts]
linkrot= "linkrot.cli:main"<|MERGE_RESOLUTION|>--- conflicted
+++ resolved
@@ -43,15 +43,9 @@
     "flake8==6.1.0",
     "mccabe<=0.7.0",
     "mypy==1.5.1",
-<<<<<<< HEAD
     "pylint==2.17.5",
     "pytest==7.4.2",
-    "build==1.0.0",
-=======
-    "pylint==2.17.6",
-    "pytest==7.4.1",
     "build==1.0.3",
->>>>>>> 9d180433
     "mega.py==1.0.8",
 ]
 test = [
